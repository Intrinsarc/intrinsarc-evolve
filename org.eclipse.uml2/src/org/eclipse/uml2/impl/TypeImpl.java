/*
 * Copyright (c) 2003, 2005 IBM Corporation and others.
 * All rights reserved.   This program and the accompanying materials
 * are made available under the terms of the Eclipse Public License v1.0
 * which accompanies this distribution, and is available at
 * http://www.eclipse.org/legal/epl-v10.html
 *
 * Contributors:
 *   IBM - initial API and implementation
 *
 * $Id: TypeImpl.java,v 1.1 2009-03-04 23:06:36 andrew Exp $
 */
package org.eclipse.uml2.impl;

import java.util.Collection;

import org.eclipse.emf.common.notify.Notification;
import java.util.Map;

import org.eclipse.emf.common.notify.NotificationChain;
import org.eclipse.emf.ecore.EClass;
import org.eclipse.emf.ecore.EStructuralFeature;
import org.eclipse.emf.ecore.InternalEObject;
import org.eclipse.emf.ecore.impl.ENotificationImpl;

import org.eclipse.emf.ecore.util.InternalEList;
import org.eclipse.uml2.AggregationKind;
import org.eclipse.uml2.Association;
import org.eclipse.uml2.Namespace;
import org.eclipse.uml2.StringExpression;
import org.eclipse.uml2.TemplateParameter;
import org.eclipse.uml2.TemplateSignature;
import org.eclipse.uml2.Type;
import org.eclipse.uml2.UML2Package;
import org.eclipse.uml2.VisibilityKind;
import org.eclipse.uml2.internal.operation.TypeOperations;

/**
 * <!-- begin-user-doc -->
 * An implementation of the model object '<em><b>Type</b></em>'.
 * <!-- end-user-doc -->
 * <p>
 * The following features are implemented:
 * <ul>
 *   <li>{@link org.eclipse.uml2.impl.TypeImpl#getPackage <em>Package</em>}</li>
 *   <li>{@link org.eclipse.uml2.impl.TypeImpl#isRetired <em>Is Retired</em>}</li>
 * </ul>
 * </p>
 *
 * @generated
 */
public abstract class TypeImpl extends PackageableElementImpl implements Type {
	/**
	 * <!-- begin-user-doc -->
	 * <!-- end-user-doc -->
	 * @generated
	 */
	public static final String copyright = "Copyright (c) IBM Corporation and others."; //$NON-NLS-1$

	/**
	 * The default value of the '{@link #isRetired() <em>Is Retired</em>}' attribute.
	 * <!-- begin-user-doc -->
	 * <!-- end-user-doc -->
	 * @see #isRetired()
	 * @generated
	 * @ordered
	 */
	protected static final boolean IS_RETIRED_EDEFAULT = false;

	/**
	 * The flag representing the value of the '{@link #isRetired() <em>Is Retired</em>}' attribute.
	 * <!-- begin-user-doc -->
	 * <!-- end-user-doc -->
	 * @see #isRetired()
	 * @generated
	 * @ordered
	 */
	protected static final int IS_RETIRED_EFLAG = 1 << 8;

	/**
	 * <!-- begin-user-doc -->
	 * <!-- end-user-doc -->
	 * @generated
	 */
	protected TypeImpl()
	{
		super();
		
		if (eAdapters().size() == 0)
			eAdapters().add(com.hopstepjump.notifications.GlobalNotifier.getSingleton());
		if (TypeImpl.class.equals(getClass()))
			com.hopstepjump.notifications.GlobalNotifier.getSingleton().notifyChanged(new org.eclipse.emf.common.notify.impl.NotificationImpl(-1, null, this));
		
	}

	/**
	 * <!-- begin-user-doc -->
	 * <!-- end-user-doc -->
	 * @generated
	 */
	protected EClass eStaticClass()
	{
		return UML2Package.eINSTANCE.getType();
	}

	/**
	 * <!-- begin-user-doc -->
	 * <!-- end-user-doc -->
	 * @generated
	 */
	public org.eclipse.uml2.Package getPackage()
	{
		org.eclipse.uml2.Package package_ = basicGetPackage();
		return package_ == null ? null : (org.eclipse.uml2.Package)eResolveProxy((InternalEObject)package_);
	}

	
	




	/**
	 * <!-- begin-user-doc -->
	 * <!-- end-user-doc -->
	 * @generated NOT
	 */
	public org.eclipse.uml2.Package basicGetPackage() {
		return org.eclipse.uml2.Package.class.isInstance(eContainer) ? (org.eclipse.uml2.Package) eContainer : null;
	}

	/**
	 * <!-- begin-user-doc -->
	 * <!-- end-user-doc -->
	 * @generated
	 */
<<<<<<< HEAD
	public boolean isRetired() {
		return (eFlags & IS_RETIRED_EFLAG) != 0;
	}

	
	




	/**
	 * <!-- begin-user-doc -->
	 * <!-- end-user-doc -->
	 * @generated
	 */
	public void setIsRetired(boolean newIsRetired) {
		boolean oldIsRetired = (eFlags & IS_RETIRED_EFLAG) != 0;
		if (newIsRetired) eFlags |= IS_RETIRED_EFLAG; else eFlags &= ~IS_RETIRED_EFLAG;
		if (eNotificationRequired())
			eNotify(new ENotificationImpl(this, Notification.SET, UML2Package.TYPE__IS_RETIRED, oldIsRetired, newIsRetired));

	}


	/**
	 * <!-- begin-user-doc -->
	 * <!-- end-user-doc -->
	 * @generated
	 */
	public boolean conformsTo(Type other) {
=======
	public boolean conformsTo(Type other)
	{
>>>>>>> 58810095
		return TypeOperations.conformsTo(this, other);
	}

	/**
	 * <!-- begin-user-doc -->
	 * <!-- end-user-doc -->
	 * @generated
	 */
	public Namespace basicGetNamespace()
	{
		org.eclipse.uml2.Package package_ = basicGetPackage();			
		if (package_ != null) {
			return package_;
		}
		return super.basicGetNamespace();
	}


	/**
	 * <!-- begin-user-doc -->
	 * <!-- end-user-doc -->
	 * @generated
	 */
	public NotificationChain eInverseAdd(InternalEObject otherEnd, int featureID, Class baseClass, NotificationChain msgs)
	{
		if (featureID >= 0)
		{
			switch (eDerivedStructuralFeatureID(featureID, baseClass))
			{
				case UML2Package.TYPE__EANNOTATIONS:
					return ((InternalEList)getEAnnotations()).basicAdd(otherEnd, msgs);
				case UML2Package.TYPE__TEMPLATE_BINDING:
					return ((InternalEList)getTemplateBindings()).basicAdd(otherEnd, msgs);
				case UML2Package.TYPE__OWNED_TEMPLATE_SIGNATURE:
					if (ownedTemplateSignature != null)
						msgs = ((InternalEObject)ownedTemplateSignature).eInverseRemove(this, EOPPOSITE_FEATURE_BASE - UML2Package.TYPE__OWNED_TEMPLATE_SIGNATURE, null, msgs);
					return basicSetOwnedTemplateSignature((TemplateSignature)otherEnd, msgs);
				case UML2Package.TYPE__CLIENT_DEPENDENCY:
					return ((InternalEList)getClientDependencies()).basicAdd(otherEnd, msgs);
				case UML2Package.TYPE__TEMPLATE_PARAMETER:
					if (templateParameter != null)
						msgs = ((InternalEObject)templateParameter).eInverseRemove(this, UML2Package.TEMPLATE_PARAMETER__PARAMETERED_ELEMENT, TemplateParameter.class, msgs);
					return basicSetTemplateParameter((TemplateParameter)otherEnd, msgs);
				case UML2Package.TYPE__OWNING_PARAMETER:
					if (eContainer != null)
						msgs = eBasicRemoveFromContainer(msgs);
					return eBasicSetContainer(otherEnd, UML2Package.TYPE__OWNING_PARAMETER, msgs);
				default:
					return eDynamicInverseAdd(otherEnd, featureID, baseClass, msgs);
			}
		}
		if (eContainer != null)
			msgs = eBasicRemoveFromContainer(msgs);
		return eBasicSetContainer(otherEnd, featureID, msgs);
	}

	/**
	 * <!-- begin-user-doc -->
	 * <!-- end-user-doc -->
	 * @generated
	 */
	public NotificationChain eInverseRemove(InternalEObject otherEnd, int featureID, Class baseClass, NotificationChain msgs)
	{
		if (featureID >= 0)
		{
			switch (eDerivedStructuralFeatureID(featureID, baseClass))
			{
				case UML2Package.TYPE__EANNOTATIONS:
					return ((InternalEList)getEAnnotations()).basicRemove(otherEnd, msgs);
				case UML2Package.TYPE__OWNED_COMMENT:
					return ((InternalEList)getOwnedComments()).basicRemove(otherEnd, msgs);
				case UML2Package.TYPE__APPLIED_BASIC_STEREOTYPE_VALUES:
					return ((InternalEList)getAppliedBasicStereotypeValues()).basicRemove(otherEnd, msgs);
				case UML2Package.TYPE__TEMPLATE_BINDING:
					return ((InternalEList)getTemplateBindings()).basicRemove(otherEnd, msgs);
				case UML2Package.TYPE__OWNED_TEMPLATE_SIGNATURE:
					return basicSetOwnedTemplateSignature(null, msgs);
				case UML2Package.TYPE__CLIENT_DEPENDENCY:
					return ((InternalEList)getClientDependencies()).basicRemove(otherEnd, msgs);
				case UML2Package.TYPE__NAME_EXPRESSION:
					return basicSetNameExpression(null, msgs);
				case UML2Package.TYPE__OWNED_ANONYMOUS_DEPENDENCIES:
					return ((InternalEList)getOwnedAnonymousDependencies()).basicRemove(otherEnd, msgs);
				case UML2Package.TYPE__TEMPLATE_PARAMETER:
					return basicSetTemplateParameter(null, msgs);
				case UML2Package.TYPE__OWNING_PARAMETER:
					return eBasicSetContainer(null, UML2Package.TYPE__OWNING_PARAMETER, msgs);
				default:
					return eDynamicInverseRemove(otherEnd, featureID, baseClass, msgs);
			}
		}
		return eBasicSetContainer(null, featureID, msgs);
	}

	/**
	 * <!-- begin-user-doc -->
	 * <!-- end-user-doc -->
	 * @generated
	 */
	public NotificationChain eBasicRemoveFromContainer(NotificationChain msgs)
	{
		if (eContainerFeatureID >= 0)
		{
			switch (eContainerFeatureID)
			{
				case UML2Package.TYPE__OWNING_PARAMETER:
					return eContainer.eInverseRemove(this, UML2Package.TEMPLATE_PARAMETER__OWNED_PARAMETERED_ELEMENT, TemplateParameter.class, msgs);
				default:
					return eDynamicBasicRemoveFromContainer(msgs);
			}
		}
		return eContainer.eInverseRemove(this, EOPPOSITE_FEATURE_BASE - eContainerFeatureID, null, msgs);
	}

	/**
	 * <!-- begin-user-doc -->
	 * <!-- end-user-doc -->
	 * @generated
	 */
	public Object eGet(EStructuralFeature eFeature, boolean resolve)
	{
		switch (eDerivedStructuralFeatureID(eFeature))
		{
			case UML2Package.TYPE__EANNOTATIONS:
				return getEAnnotations();
			case UML2Package.TYPE__OWNED_ELEMENT:
				return getOwnedElements();
			case UML2Package.TYPE__OWNER:
				if (resolve) return getOwner();
				return basicGetOwner();
			case UML2Package.TYPE__OWNED_COMMENT:
				return getOwnedComments();
			case UML2Package.TYPE__JDELETED:
				return new Integer(getJ_deleted());
			case UML2Package.TYPE__DOCUMENTATION:
				return getDocumentation();
			case UML2Package.TYPE__APPLIED_BASIC_STEREOTYPES:
				return getAppliedBasicStereotypes();
			case UML2Package.TYPE__APPLIED_BASIC_STEREOTYPE_VALUES:
				return getAppliedBasicStereotypeValues();
			case UML2Package.TYPE__UUID:
				return getUuid();
			case UML2Package.TYPE__TEMPLATE_BINDING:
				return getTemplateBindings();
			case UML2Package.TYPE__OWNED_TEMPLATE_SIGNATURE:
				return getOwnedTemplateSignature();
			case UML2Package.TYPE__NAME:
				return getName();
			case UML2Package.TYPE__QUALIFIED_NAME:
				return getQualifiedName();
			case UML2Package.TYPE__VISIBILITY:
				return getVisibility();
			case UML2Package.TYPE__CLIENT_DEPENDENCY:
				return getClientDependencies();
			case UML2Package.TYPE__NAME_EXPRESSION:
				return getNameExpression();
			case UML2Package.TYPE__OWNED_ANONYMOUS_DEPENDENCIES:
				return getOwnedAnonymousDependencies();
			case UML2Package.TYPE__REVERSE_DEPENDENCIES:
				return getReverseDependencies();
			case UML2Package.TYPE__REVERSE_GENERALIZATIONS:
				return getReverseGeneralizations();
			case UML2Package.TYPE__TEMPLATE_PARAMETER:
				if (resolve) return getTemplateParameter();
				return basicGetTemplateParameter();
			case UML2Package.TYPE__OWNING_PARAMETER:
				return getOwningParameter();
			case UML2Package.TYPE__PACKAGEABLE_ELEMENT_VISIBILITY:
				return getPackageableElement_visibility();
			case UML2Package.TYPE__PACKAGE:
				if (resolve) return getPackage();
				return basicGetPackage();
			case UML2Package.TYPE__IS_RETIRED:
				return isRetired() ? Boolean.TRUE : Boolean.FALSE;
		}
		return eDynamicGet(eFeature, resolve);
	}

	/**
	 * <!-- begin-user-doc -->
	 * <!-- end-user-doc -->
	 * @generated
	 */
	public void eSet(EStructuralFeature eFeature, Object newValue)
	{
		switch (eDerivedStructuralFeatureID(eFeature))
		{
			case UML2Package.TYPE__EANNOTATIONS:
				getEAnnotations().clear();
				getEAnnotations().addAll((Collection)newValue);
				return;
			case UML2Package.TYPE__OWNED_COMMENT:
				getOwnedComments().clear();
				getOwnedComments().addAll((Collection)newValue);
				return;
			case UML2Package.TYPE__JDELETED:
				setJ_deleted(((Integer)newValue).intValue());
				return;
			case UML2Package.TYPE__DOCUMENTATION:
				setDocumentation((String)newValue);
				return;
			case UML2Package.TYPE__APPLIED_BASIC_STEREOTYPES:
				getAppliedBasicStereotypes().clear();
				getAppliedBasicStereotypes().addAll((Collection)newValue);
				return;
			case UML2Package.TYPE__APPLIED_BASIC_STEREOTYPE_VALUES:
				getAppliedBasicStereotypeValues().clear();
				getAppliedBasicStereotypeValues().addAll((Collection)newValue);
				return;
			case UML2Package.TYPE__UUID:
				setUuid((String)newValue);
				return;
			case UML2Package.TYPE__TEMPLATE_BINDING:
				getTemplateBindings().clear();
				getTemplateBindings().addAll((Collection)newValue);
				return;
			case UML2Package.TYPE__OWNED_TEMPLATE_SIGNATURE:
				setOwnedTemplateSignature((TemplateSignature)newValue);
				return;
			case UML2Package.TYPE__NAME:
				setName((String)newValue);
				return;
			case UML2Package.TYPE__VISIBILITY:
				setVisibility((VisibilityKind)newValue);
				return;
			case UML2Package.TYPE__CLIENT_DEPENDENCY:
				getClientDependencies().clear();
				getClientDependencies().addAll((Collection)newValue);
				return;
			case UML2Package.TYPE__NAME_EXPRESSION:
				setNameExpression((StringExpression)newValue);
				return;
			case UML2Package.TYPE__OWNED_ANONYMOUS_DEPENDENCIES:
				getOwnedAnonymousDependencies().clear();
				getOwnedAnonymousDependencies().addAll((Collection)newValue);
				return;
			case UML2Package.TYPE__REVERSE_DEPENDENCIES:
				getReverseDependencies().clear();
				getReverseDependencies().addAll((Collection)newValue);
				return;
			case UML2Package.TYPE__REVERSE_GENERALIZATIONS:
				getReverseGeneralizations().clear();
				getReverseGeneralizations().addAll((Collection)newValue);
				return;
			case UML2Package.TYPE__TEMPLATE_PARAMETER:
				setTemplateParameter((TemplateParameter)newValue);
				return;
			case UML2Package.TYPE__OWNING_PARAMETER:
				setOwningParameter((TemplateParameter)newValue);
				return;
			case UML2Package.TYPE__PACKAGEABLE_ELEMENT_VISIBILITY:
				setPackageableElement_visibility((VisibilityKind)newValue);
				return;
			case UML2Package.TYPE__IS_RETIRED:
				setIsRetired(((Boolean)newValue).booleanValue());
				return;
		}
		eDynamicSet(eFeature, newValue);
	}

	/**
	 * <!-- begin-user-doc -->
	 * <!-- end-user-doc -->
	 * @generated
	 */
	public void eUnset(EStructuralFeature eFeature)
	{
		switch (eDerivedStructuralFeatureID(eFeature))
		{
			case UML2Package.TYPE__EANNOTATIONS:
				getEAnnotations().clear();
				return;
			case UML2Package.TYPE__OWNED_COMMENT:
				getOwnedComments().clear();
				return;
			case UML2Package.TYPE__JDELETED:
				setJ_deleted(JDELETED_EDEFAULT);
				return;
			case UML2Package.TYPE__DOCUMENTATION:
				setDocumentation(DOCUMENTATION_EDEFAULT);
				return;
			case UML2Package.TYPE__APPLIED_BASIC_STEREOTYPES:
				getAppliedBasicStereotypes().clear();
				return;
			case UML2Package.TYPE__APPLIED_BASIC_STEREOTYPE_VALUES:
				getAppliedBasicStereotypeValues().clear();
				return;
			case UML2Package.TYPE__UUID:
				setUuid(UUID_EDEFAULT);
				return;
			case UML2Package.TYPE__TEMPLATE_BINDING:
				getTemplateBindings().clear();
				return;
			case UML2Package.TYPE__OWNED_TEMPLATE_SIGNATURE:
				setOwnedTemplateSignature((TemplateSignature)null);
				return;
			case UML2Package.TYPE__NAME:
				setName(NAME_EDEFAULT);
				return;
			case UML2Package.TYPE__VISIBILITY:
				setVisibility(VISIBILITY_EDEFAULT);
				return;
			case UML2Package.TYPE__CLIENT_DEPENDENCY:
				getClientDependencies().clear();
				return;
			case UML2Package.TYPE__NAME_EXPRESSION:
				setNameExpression((StringExpression)null);
				return;
			case UML2Package.TYPE__OWNED_ANONYMOUS_DEPENDENCIES:
				getOwnedAnonymousDependencies().clear();
				return;
			case UML2Package.TYPE__REVERSE_DEPENDENCIES:
				getReverseDependencies().clear();
				return;
			case UML2Package.TYPE__REVERSE_GENERALIZATIONS:
				getReverseGeneralizations().clear();
				return;
			case UML2Package.TYPE__TEMPLATE_PARAMETER:
				setTemplateParameter((TemplateParameter)null);
				return;
			case UML2Package.TYPE__OWNING_PARAMETER:
				setOwningParameter((TemplateParameter)null);
				return;
			case UML2Package.TYPE__PACKAGEABLE_ELEMENT_VISIBILITY:
				setPackageableElement_visibility(PACKAGEABLE_ELEMENT_VISIBILITY_EDEFAULT);
				return;
			case UML2Package.TYPE__IS_RETIRED:
				setIsRetired(IS_RETIRED_EDEFAULT);
				return;
		}
		eDynamicUnset(eFeature);
	}

	/**
	 * <!-- begin-user-doc -->
	 * <!-- end-user-doc -->
	 * @generated
	 */
	public boolean eIsSetGen(EStructuralFeature eFeature)
	{
		switch (eDerivedStructuralFeatureID(eFeature))
		{
			case UML2Package.TYPE__EANNOTATIONS:
				return eAnnotations != null && !eAnnotations.isEmpty();
			case UML2Package.TYPE__OWNED_ELEMENT:
				return !getOwnedElements().isEmpty();
			case UML2Package.TYPE__OWNER:
				return basicGetOwner() != null;
			case UML2Package.TYPE__OWNED_COMMENT:
				return ownedComment != null && !ownedComment.isEmpty();
			case UML2Package.TYPE__JDELETED:
				return j_deleted != JDELETED_EDEFAULT;
			case UML2Package.TYPE__DOCUMENTATION:
				return DOCUMENTATION_EDEFAULT == null ? documentation != null : !DOCUMENTATION_EDEFAULT.equals(documentation);
			case UML2Package.TYPE__APPLIED_BASIC_STEREOTYPES:
				return appliedBasicStereotypes != null && !appliedBasicStereotypes.isEmpty();
			case UML2Package.TYPE__APPLIED_BASIC_STEREOTYPE_VALUES:
				return appliedBasicStereotypeValues != null && !appliedBasicStereotypeValues.isEmpty();
			case UML2Package.TYPE__UUID:
				return UUID_EDEFAULT == null ? uuid != null : !UUID_EDEFAULT.equals(uuid);
			case UML2Package.TYPE__TEMPLATE_BINDING:
				return templateBinding != null && !templateBinding.isEmpty();
			case UML2Package.TYPE__OWNED_TEMPLATE_SIGNATURE:
				return ownedTemplateSignature != null;
			case UML2Package.TYPE__NAME:
				return NAME_EDEFAULT == null ? name != null : !NAME_EDEFAULT.equals(name);
			case UML2Package.TYPE__QUALIFIED_NAME:
				return QUALIFIED_NAME_EDEFAULT == null ? getQualifiedName() != null : !QUALIFIED_NAME_EDEFAULT.equals(getQualifiedName());
			case UML2Package.TYPE__VISIBILITY:
				return getVisibility() != VISIBILITY_EDEFAULT;
			case UML2Package.TYPE__CLIENT_DEPENDENCY:
				return clientDependency != null && !clientDependency.isEmpty();
			case UML2Package.TYPE__NAME_EXPRESSION:
				return nameExpression != null;
			case UML2Package.TYPE__OWNED_ANONYMOUS_DEPENDENCIES:
				return ownedAnonymousDependencies != null && !ownedAnonymousDependencies.isEmpty();
			case UML2Package.TYPE__REVERSE_DEPENDENCIES:
				return reverseDependencies != null && !reverseDependencies.isEmpty();
			case UML2Package.TYPE__REVERSE_GENERALIZATIONS:
				return reverseGeneralizations != null && !reverseGeneralizations.isEmpty();
			case UML2Package.TYPE__TEMPLATE_PARAMETER:
				return templateParameter != null;
			case UML2Package.TYPE__OWNING_PARAMETER:
				return getOwningParameter() != null;
			case UML2Package.TYPE__PACKAGEABLE_ELEMENT_VISIBILITY:
				return getPackageableElement_visibility() != PACKAGEABLE_ELEMENT_VISIBILITY_EDEFAULT;
			case UML2Package.TYPE__PACKAGE:
				return basicGetPackage() != null;
			case UML2Package.TYPE__IS_RETIRED:
				return ((eFlags & IS_RETIRED_EFLAG) != 0) != IS_RETIRED_EDEFAULT;
		}
		return eDynamicIsSet(eFeature);
	}

	public boolean eIsSet(EStructuralFeature eFeature) {
		switch (eDerivedStructuralFeatureID(eFeature)) {
			case UML2Package.TYPE__VISIBILITY:
				return false;
			case UML2Package.TYPE__PACKAGEABLE_ELEMENT_VISIBILITY:
				return visibility != PACKAGEABLE_ELEMENT_VISIBILITY_EDEFAULT;
		}
		return eIsSetGen(eFeature);
	}

	/**
	 * <!-- begin-user-doc -->
	 * <!-- end-user-doc -->
	 * @generated
	 */
	public String toString() {
		if (eIsProxy()) return super.toString();

		StringBuffer result = new StringBuffer(super.toString());
		result.append(" (isRetired: "); //$NON-NLS-1$
		result.append((eFlags & IS_RETIRED_EFLAG) != 0);
		result.append(')');
		return result.toString();
	}


	// <!-- begin-custom-operations -->

	/* (non-Javadoc)
	 * @see org.eclipse.uml2.Type#createAssociation(boolean, org.eclipse.uml2.AggregationKind, java.lang.String, int, int, org.eclipse.uml2.Type, boolean, org.eclipse.uml2.AggregationKind, java.lang.String, int, int)
	 */
	public Association createAssociation(
		boolean thisEndIsNavigable,
		AggregationKind thisEndAggregation,
		String thisEndName,
		int thisEndLowerBound,
		int thisEndUpperBound,
		Type otherType,
		boolean otherEndIsNavigable,
		AggregationKind otherEndAggregation,
		String otherEndName,
		int otherEndLowerBound,
		int otherEndUpperBound) {

		return TypeOperations.createAssociation(
			this,
			thisEndIsNavigable,
			thisEndAggregation,
			thisEndName,
			thisEndLowerBound,
			thisEndUpperBound,
			otherType,
			otherEndIsNavigable,
			otherEndAggregation,
			otherEndName,
			otherEndLowerBound,
			otherEndUpperBound);
	}

	// <!-- end-custom-operations -->

} //TypeImpl<|MERGE_RESOLUTION|>--- conflicted
+++ resolved
@@ -134,7 +134,6 @@
 	 * <!-- end-user-doc -->
 	 * @generated
 	 */
-<<<<<<< HEAD
 	public boolean isRetired() {
 		return (eFlags & IS_RETIRED_EFLAG) != 0;
 	}
@@ -164,11 +163,6 @@
 	 * <!-- end-user-doc -->
 	 * @generated
 	 */
-	public boolean conformsTo(Type other) {
-=======
-	public boolean conformsTo(Type other)
-	{
->>>>>>> 58810095
 		return TypeOperations.conformsTo(this, other);
 	}
 
